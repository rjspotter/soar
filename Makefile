# This how we want to name the binary output
#
# use checkmake linter https://github.com/mrtazz/checkmake
# $ checkmake Makefile
#
BINARY=soar
GOPATH ?= $(shell go env GOPATH)
# Ensure GOPATH is set before running build process.
ifeq "$(GOPATH)" ""
  $(error Please set the environment variable GOPATH before running `make`)
endif
PATH := ${GOPATH}/bin:$(PATH)
GCFLAGS=-gcflags "all=-trimpath=${GOPATH}"
LDFLAGS=-ldflags="-s -w"

# These are the values we want to pass for VERSION  and BUILD
BUILD_TIME=`date +%Y%m%d%H%M`
COMMIT_VERSION=`git rev-parse HEAD`

# Add mysql version for testing `MYSQL_RELEASE=percona MYSQL_VERSION=5.7 make docker`
# MySQL 5.1 `MYSQL_RELEASE=vsamov/mysql-5.1.73 make docker`
# MYSQL_RELEASE: mysql, percona, mariadb ...
# MYSQL_VERSION: latest, 8.0, 5.7, 5.6, 5.5 ...
# use mysql:latest as default
MYSQL_RELEASE := $(or ${MYSQL_RELEASE}, ${MYSQL_RELEASE}, mysql)
MYSQL_VERSION := $(or ${MYSQL_VERSION}, ${MYSQL_VERSION}, latest)

.PHONY: all
all: | fmt build

.PHONY: go_version_check
GO_VERSION_MIN=1.10
# Parse out the x.y or x.y.z version and output a single value x*10000+y*100+z (e.g., 1.9 is 10900)
# that allows the three components to be checked in a single comparison.
VER_TO_INT:=awk '{split(substr($$0, match ($$0, /[0-9\.]+/)), a, "."); print a[1]*10000+a[2]*100+a[3]}'
go_version_check:
	@echo "\033[92mGo version check\033[0m"
	@if test $(shell go version | $(VER_TO_INT) ) -lt \
  	$(shell echo "$(GO_VERSION_MIN)" | $(VER_TO_INT)); \
  	then printf "go version $(GO_VERSION_MIN)+ required, found: "; go version; exit 1; \
		else echo "go version check pass";	fi

# Dependency check
.PHONY: deps
deps:
	@echo "\033[92mDependency check\033[0m"
	@bash ./deps.sh
	# The retool tools.json is setup from retool-install.sh
	# some packages download need more open internet access
	retool sync
	#retool do gometalinter.v2 --install

# Code format
.PHONY: fmt
fmt: go_version_check
	@echo "\033[92mRun gofmt on all source files ...\033[0m"
	@echo "gofmt -l -s -w ..."
	@ret=0 && for d in $$(go list -f '{{.Dir}}' ./... | grep -v /vendor/); do \
		gofmt -l -s -w $$d/*.go || ret=$$? ; \
	done ; exit $$ret

# Run golang test cases
.PHONY: test
test:
	@echo "\033[92mRun all test cases ...\033[0m"
	go test -race ./...
	@echo "test Success!"

# Rule golang test cases with `-update` flag
test-update:
	@echo "\033[92mRun all test cases with -update flag ...\033[0m"
	go test ./... -update
	@echo "test-update Success!"

# Code Coverage
# colorful coverage numerical >=90% GREEN, <80% RED, Other YELLOW
.PHONY: cover
cover: test
	@echo "\033[92mRun test cover check ...\033[0m"
	go test -coverpkg=./... -coverprofile=coverage.data ./... | column -t
	go tool cover -html=coverage.data -o coverage.html
	go tool cover -func=coverage.data -o coverage.txt
	@tail -n 1 coverage.txt | awk '{sub(/%/, "", $$NF); \
		if($$NF < 80) \
			{print "\033[91m"$$0"%\033[0m"} \
		else if ($$NF >= 90) \
			{print "\033[92m"$$0"%\033[0m"} \
		else \
			{print "\033[93m"$$0"%\033[0m"}}'

# Builds the project
build: fmt
	@echo "\033[92mBuilding ...\033[0m"
	@mkdir -p bin
	@bash ./genver.sh
	@ret=0 && for d in $$(go list -f '{{if (eq .Name "main")}}{{.ImportPath}}{{end}}' ./...); do \
		b=$$(basename $${d}) ; \
		go build ${GCFLAGS} -o bin/$${b} $$d || ret=$$? ; \
	done ; exit $$ret
	@echo "build Success!"

# Installs our project: copies binaries
install: build
	@echo "\033[92mInstall ...\033[0m"
	go install ./...
	@echo "install Success!"

# Generate doc use -list* command
.PHONY: doc
doc: build
	@echo "\033[92mAuto generate doc ...\033[0m"
	./bin/soar -list-heuristic-rules > doc/heuristic.md
	./bin/soar -list-rewrite-rules > doc/rewrite.md
	./bin/soar -list-report-types > doc/report_type.md

# Add or change a heuristic rule
.PHONY: heuristic
heuristic: doc
	@echo "\033[92mUpdate Heuristic rule golden files ...\033[0m"
	go test github.com/XiaoMi/soar/advisor -v -update -run TestListHeuristicRules
	go test github.com/XiaoMi/soar/advisor -v -update -run TestMergeConflictHeuristicRules

# Update vitess vendor
.PHONY: vitess
vitess:
	@echo "\033[92mUpdate vitess deps ...\033[0m"
	govendor fetch -v vitess.io/vitess/...

# Update tidb vendor
.PHONY: tidb
tidb:
	@echo "\033[92mUpdate tidb deps ...\033[0m"
	govendor fetch -v github.com/pingcap/tidb/...

# make pingcap parser
.PHONY: pingcap-parser
pingcap-parser: tidb
	@echo "\033[92mUpdate pingcap parser deps ...\033[0m"
	govendor fetch -v github.com/pingcap/parser/...

# Update all vendor
.PHONY: vendor
vendor: vitess pingcap-parser
# gometalinter
# 如果有不想改的lint问题可以使用metalinter.sh加黑名单
#@bash doc/example/metalinter.sh
.PHONY: lint
lint: build
	@echo "\033[92mRun linter check ...\033[0m"
	CGO_ENABLED=0 retool do gometalinter.v2 -j 1 --config doc/example/metalinter.json ./...
	retool do revive -formatter friendly --exclude vendor/... -config doc/example/revive.toml ./...
	retool do golangci-lint --tests=false run
	@echo "gometalinter check your code is pretty good"

.PHONY: release
release: build
	@echo "\033[92mCross platform building for release ...\033[0m"
	@mkdir -p release
	@for GOOS in darwin linux windows; do \
		for GOARCH in amd64; do \
			for d in $$(go list -f '{{if (eq .Name "main")}}{{.ImportPath}}{{end}}' ./...); do \
				b=$$(basename $${d}) ; \
				echo "Building $${b}.$${GOOS}-$${GOARCH} ..."; \
				GOOS=$${GOOS} GOARCH=$${GOARCH} go build ${GCFLAGS} ${LDFLAGS} -v -o release/$${b}.$${GOOS}-$${GOARCH} $$d 2>/dev/null ; \
			done ; \
		done ;\
	done

.PHONY: docker
docker:
	@echo "\033[92mBuild mysql test enviorment\033[0m"
	@docker stop soar-mysql 2>/dev/null || true
	@docker wait soar-mysql 2>/dev/null || true
	@echo "docker run --name soar-mysql $(MYSQL_RELEASE):$(MYSQL_VERSION)"
	@docker run --name soar-mysql --rm -d \
	-e MYSQL_ROOT_PASSWORD=1tIsB1g3rt \
	-e MYSQL_DATABASE=sakila \
	-p 3306:3306 \
	-v `pwd`/doc/example/sakila.sql.gz:/docker-entrypoint-initdb.d/sakila.sql.gz \
	$(MYSQL_RELEASE):$(MYSQL_VERSION)

	@echo "waiting for sakila database initializing "
	@while ! docker exec soar-mysql mysql --user=root --password=1tIsB1g3rt --host "127.0.0.1" --silent -NBe "do 1" >/dev/null 2>&1 ; do \
	printf '.' ; \
	sleep 1 ; \
	done ; \
	echo '.'
	@echo "mysql test enviorment is ready!"

<<<<<<< HEAD
.PHONY: connect
connect:
	mysql -h 127.0.0.1 -u root -p1tIsB1g3rt sakila -c
=======
.PHONY: docker-connect
docker-connect:
	docker exec -it soar-mysql mysql --user=root --password=1tIsB1g3rt --host "127.0.0.1"

# attach docker container with bash interactive mode
.PHONY: docker-it
docker-it:
	docker exec -it soar-mysql /bin/bash
>>>>>>> 0f3893c5

.PHONY: main_test
main_test: install
	@echo "\033[92mrunning main_test\033[0m"
	@echo "soar -list-test-sqls | soar"
	@./doc/example/main_test.sh
	@echo "main_test Success!"

.PHONY: daily
daily: | deps fmt vendor docker cover doc lint release install main_test clean logo
	@echo "\033[92mdaily build finished\033[0m"

# vendor, docker will cost long time, if all those are ready, daily-quick will much more fast.
.PHONY: daily-quick
daily-quick: | deps fmt cover main_test doc lint logo
	@echo "\033[92mdaily-quick build finished\033[0m"

.PHONY: logo
logo:
	@echo "\033[93m"
	@cat doc/images/logo.ascii
	@echo "\033[m"

# Cleans our projects: deletes binaries
.PHONY: clean
clean:
	@echo "\033[92mCleanup ...\033[0m"
	go clean
	@for GOOS in darwin linux windows; do \
	    for GOARCH in 386 amd64; do \
			rm -f ${BINARY}.$${GOOS}-$${GOARCH} ;\
		done ;\
	done
	rm -f ${BINARY} coverage.*
	find . -name "*.log" -delete
	git clean -fi
	docker stop soar-mysql 2>/dev/null || true<|MERGE_RESOLUTION|>--- conflicted
+++ resolved
@@ -119,6 +119,7 @@
 	@echo "\033[92mUpdate Heuristic rule golden files ...\033[0m"
 	go test github.com/XiaoMi/soar/advisor -v -update -run TestListHeuristicRules
 	go test github.com/XiaoMi/soar/advisor -v -update -run TestMergeConflictHeuristicRules
+	docker stop soar-mysql 2>/dev/null || true
 
 # Update vitess vendor
 .PHONY: vitess
@@ -187,11 +188,6 @@
 	echo '.'
 	@echo "mysql test enviorment is ready!"
 
-<<<<<<< HEAD
-.PHONY: connect
-connect:
-	mysql -h 127.0.0.1 -u root -p1tIsB1g3rt sakila -c
-=======
 .PHONY: docker-connect
 docker-connect:
 	docker exec -it soar-mysql mysql --user=root --password=1tIsB1g3rt --host "127.0.0.1"
@@ -200,7 +196,6 @@
 .PHONY: docker-it
 docker-it:
 	docker exec -it soar-mysql /bin/bash
->>>>>>> 0f3893c5
 
 .PHONY: main_test
 main_test: install
