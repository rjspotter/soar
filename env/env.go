/*
 * Copyright 2018 Xiaomi, Inc.
 *
 * Licensed under the Apache License, Version 2.0 (the "License");
 * you may not use this file except in compliance with the License.
 * You may obtain a copy of the License at
 *
 *     http://www.apache.org/licenses/LICENSE-2.0
 *
 * Unless required by applicable law or agreed to in writing, software
 * distributed under the License is distributed on an "AS IS" BASIS,
 * WITHOUT WARRANTIES OR CONDITIONS OF ANY KIND, either express or implied.
 * See the License for the specific language governing permissions and
 * limitations under the License.
 */

package env

import (
	"fmt"
	"strings"
	"time"

	"github.com/XiaoMi/soar/ast"
	"github.com/XiaoMi/soar/common"
	"github.com/XiaoMi/soar/database"

	"github.com/dchest/uniuri"
	"vitess.io/vitess/go/vt/sqlparser"
)

// VirtualEnv SQL优化评审 测试环境
// DB使用的信息从配置文件中获取
type VirtualEnv struct {
	*database.Connector

	// 保存DB测试环境映射关系，防止vEnv环境冲突。
	DBRef   map[string]string // db -> optimizer_xxx
	hash2Db map[string]string // optimizer_xxx -> db
	// 保存Table创建关系，防止重复创建表
	TableMap map[string]map[string]string
	// 错误
	Error error
}

// NewVirtualEnv 初始化一个新的测试环境
func NewVirtualEnv(vEnv *database.Connector) *VirtualEnv {
	return &VirtualEnv{
		Connector: vEnv,
		DBRef:     make(map[string]string),
		hash2Db:   make(map[string]string),
		TableMap:  make(map[string]map[string]string),
	}
}

// BuildEnv 测试环境初始化&连接线上环境检查
// @output *VirtualEnv	测试环境
// @output *database.Connector 线上环境连接句柄
func BuildEnv() (*VirtualEnv, *database.Connector) {
	connTest, err := database.NewConnector(common.Config.TestDSN)
	common.LogIfError(err, "")
	// 生成测试环境
	vEnv := NewVirtualEnv(connTest)

	// 检查测试环境可用性，并记录数据库版本
	vEnvVersion, err := vEnv.Version()
	common.Config.TestDSN.Version = vEnvVersion
	if err != nil {
		common.Log.Warn("BuildEnv TestDSN: %s:********@%s/%s not available , Error: %s",
			vEnv.User, vEnv.Addr, vEnv.Database, err.Error())
		common.Config.TestDSN.Disable = true
	}

	// 连接线上环境
	// 如果未配置线上环境线测试环境配置为线上环境
	if common.Config.OnlineDSN.Addr == "" {
		common.Log.Warn("BuildEnv AllowOnlineAsTest: OnlineDSN not config, use TestDSN： %s:********@%s/%s as OnlineDSN",
			vEnv.User, vEnv.Addr, vEnv.Database)
		common.Config.OnlineDSN = common.Config.TestDSN
	}
	connOnline, err := database.NewConnector(common.Config.OnlineDSN)
	common.LogIfError(err, "")

	// 检查线上环境可用性版本
<<<<<<< HEAD
	rEnvVersion, err := connOnline.Version()
=======
	rEnvVersion, err := conn.Version()
>>>>>>> 0f3893c5
	common.Config.OnlineDSN.Version = rEnvVersion
	if err != nil {
		common.Log.Warn("BuildEnv OnlineDSN: %s:********@%s/%s not available , Error: %s",
			conn.User, conn.Addr, conn.Database, err.Error())
		common.Config.TestDSN.Disable = true
	}

	// 检查是否允许Online和Test一致，防止误操作
	if common.FormatDSN(common.Config.OnlineDSN) == common.FormatDSN(common.Config.TestDSN) &&
		!common.Config.AllowOnlineAsTest {
		common.Log.Warn("BuildEnv AllowOnlineAsTest: %s:********@%s/%s OnlineDSN can't config as TestDSN",
			vEnv.User, vEnv.Addr, vEnv.Database)
		common.Config.TestDSN.Disable = true
		common.Config.OnlineDSN.Disable = true
	}

	// 判断测试环境与remote环境版本是否一致
	if vEnvVersion < rEnvVersion {
		common.Log.Warning("TestDSN MySQL version older than OnlineDSN, TestDSN will not be used", vEnvVersion, rEnvVersion)
		common.Config.TestDSN.Disable = true
	}

	return vEnv, connOnline
}

// RealDB 从测试环境中获取通过hash后的DB
func (ve VirtualEnv) RealDB(hash string) string {
	if _, ok := ve.hash2Db[hash]; ok {
		return ve.hash2Db[hash]
	}
	common.Log.Error("RealDB, missing hash map: %s", hash)
	return hash
}

// DBHash 从测试环境中根据DB找到对应的hash值
func (ve VirtualEnv) DBHash(db string) string {
	if _, ok := ve.DBRef[db]; ok {
		return ve.DBRef[db]
	}
	return db
}

// CleanUp 环境清理
func (ve VirtualEnv) CleanUp() bool {
	if !common.Config.TestDSN.Disable && common.Config.DropTestTemporary {
		common.Log.Debug("CleanUp ...")
		for db := range ve.hash2Db {
			ve.Database = db
			_, err := ve.Query(fmt.Sprintf("drop database %s", db))
			if err != nil {
				common.Log.Error("CleanUp failed Error: %s", err)
				return false
			}
		}
		common.Log.Debug("CleanUp, done")
	}
	return true
}

// CleanupTestDatabase 清除一小时前的环境
func (ve *VirtualEnv) CleanupTestDatabase() {
	common.Log.Debug("CleanupTestDatabase ...")
	dbs, err := ve.Query("show databases like 'optimizer%%'")
	if err != nil {
		common.Log.Error("CleanupTestDatabase failed Error:%s", err.Error())
		return
	}

	// TODO: 1 hour should be config-able
	minHour := 1
	for dbs.Rows.Next() {
		var testDatabase string
		err = dbs.Rows.Scan(&testDatabase)
		if err != nil {
			break
		}
		// test temporary database format `optimizer_YYMMDDHHmmss_randomString(16)`
		if len(testDatabase) != 39 {
			common.Log.Debug("CleanupTestDatabase by pass %s", testDatabase)
			continue
		}
		s := strings.Split(testDatabase, "_")
		pastTime, err := time.Parse("060102150405", s[1])
		if err != nil {
			common.Log.Error("CleanupTestDatabase compute  pastTime Error: %s", err.Error())
			continue
		}

		subHour := time.Since(pastTime).Hours()
		if subHour > float64(minHour) {
			if _, err := ve.Query(fmt.Sprintf("drop database %s", testDatabase)); err != nil {
				common.Log.Error("CleanupTestDatabase failed Error: %s", err.Error())
				continue
			}
			common.Log.Debug("CleanupTestDatabase drop database %s success", testDatabase)
			continue
		}
		common.Log.Debug("CleanupTestDatabase by pass database %s, %.2f less than %d hours", testDatabase, subHour, minHour)
	}
	err = dbs.Rows.Close()
	common.LogIfError(err, "")
	common.Log.Debug("CleanupTestDatabase done")
}

// BuildVirtualEnv rEnv为SQL源环境，DB使用的信息从接口获取
// 注意：如果是USE,DDL等语句，执行完第一条就会返回，后面的SQL不会执行
func (ve *VirtualEnv) BuildVirtualEnv(rEnv *database.Connector, SQLs ...string) bool {
	var stmt sqlparser.Statement
	var err error

	// 置空错误信息
	ve.Error = nil
	// 检测是否已经创建初始数据库，如果未创建则创建一个名称hash过的映射数据库
	err = ve.createDatabase(rEnv, rEnv.Database)
	common.LogIfWarn(err, "")

	// 测试环境检测
	if common.Config.TestDSN.Disable {
		common.Log.Info("BuildVirtualEnv TestDSN not config")
		return true
	}

	// 判断rEnv中是否指定了DB
	if rEnv.Database == "" {
		common.Log.Error("BuildVirtualEnv no database specified, TestDSN init failed")
		return false
	}

	// 库表提取
	meta := make(map[string]*common.DB)
	for _, sql := range SQLs {

		common.Log.Debug("BuildVirtualEnv Database&TableName Mapping, SQL: %s", sql)

		stmt, err = sqlparser.Parse(sql)
		if err != nil {
			common.Log.Error("BuildVirtualEnv Error : %v", err)
			return false
		}

		// 语句类型判断
		switch stmt := stmt.(type) {
		case *sqlparser.Use:
			// 如果是use语句，则更改基础环配置
			if _, ok := meta[stmt.DBName.String()]; !ok {
				// 如果USE了一个线上环境不存在的数据库，将创建该数据库，字符集默认utf8mb4
				meta[stmt.DBName.String()] = common.NewDB(stmt.DBName.String())
				rEnv.Database = stmt.DBName.String()

				// use DB 后检查 DB是否已经创建，如果没有创建则创建DB
				err = ve.createDatabase(rEnv, rEnv.Database)
				common.LogIfWarn(err, "")
			}
			return true
		case *sqlparser.DDL:
			// 如果是DDL，则先获取DDL对应的表结构，然后直接在测试环境接执行SQL
			// 为不影响其他SQL操作，复制一个Connector对象，将数据库切换到对应的DB上直接执行
			tmpDB := *ve.Connector
			tmpDB.Database = ve.DBRef[rEnv.Database]

			// 为了支持并发，需要将DB进行映射，但db.table这种形式无法保证DB的映射是正确的
			// TODO：暂不支持 create db.tableName (id int) 形式的建表语句
			if stmt.Table.Qualifier.String() != "" {
				common.Log.Error("BuildVirtualEnv DDL Not support db.tb format")
				return false
			}

			for _, tb := range stmt.FromTables {
				if tb.Qualifier.String() != "" {
					common.Log.Error("BuildVirtualEnv DDL Not support db.tb format")
					return false
				}
			}

			for _, tb := range stmt.ToTables {
				if tb.Qualifier.String() != "" {
					common.Log.Error("BuildVirtualEnv DDL Not support db.tb format")
					return false
				}
			}

			// 拉取表结构
			table := stmt.Table.Name.String()
			if table != "" {
				err = ve.createTable(rEnv, rEnv.Database, table)
				// 这里如果报错可能有两种可能：
				// 1. SQL 是 Create 语句，线上环境并没有相关的库表结构
				// 2. 在测试环境中执行 SQL 报错
				// 如果是因为 Create 语句报错，后续会在测试环境中直接执行 create 语句，不会对程序有负面影响
				// 如果是因为执行 SQL 报错，那么其他地方执行 SQL 的时候也一定会报错
				// 所以这里不需要 `return false`，可以继续执行
				if err != nil {
					common.Log.Error("BuildVirtualEnv Error : %v", err)
				}
			}

			_, err = tmpDB.Query(sql)
			if err != nil {
				switch stmt.Action {
				case "create", "alter":
					// 如果是创建或者修改语句，且报错信息为如重复建表、重复索引等信息，将错误反馈到上一次层输出建议
					ve.Error = err
				default:
					common.Log.Error("BuildVirtualEnv DDL Execute Error : %v", err)
				}
			}
			return true
		}

		meta := ast.GetMeta(stmt, nil)

		// 由于DB环境可能是变的，所以需要每一次都单独的提取库表结构，整体随着rEnv的变动而发生变化
		for db, table := range meta {
			if db == "" {
				db = rEnv.Database
			}
			tmpEnv := rEnv
			tmpEnv.Database = db

			// 创建数据库环境
			for _, tb := range table.Table {
				if tb.TableName == "" {
					continue
				}

				// 视图检查
				common.Log.Debug("BuildVirtualEnv Checking view -- %s.%s", tmpEnv.Database, tb.TableName)
				tbStatus, err := tmpEnv.ShowTableStatus(tb.TableName)
				if err != nil {
					common.Log.Error("BuildVirtualEnv ShowTableStatus Error : %v", err)
					return false
				}

				// 如果是视图，解析语句
				if len(tbStatus.Rows) > 0 && string(tbStatus.Rows[0].Comment) == "VIEW" {
					tmpEnv.Database = db
					var viewDDL string
					viewDDL, err = tmpEnv.ShowCreateTable(tb.TableName)
					if err != nil {
						common.Log.Error("BuildVirtualEnv create view failed: %v", err)
						return false
					}

					startIdx := strings.Index(viewDDL, "AS")
					if startIdx < 0 || viewDDL == "" {
						common.Log.Error("BuildVirtualEnv '%s' got '%s', Index: %d", tb.TableName, viewDDL, startIdx)
						return false
					}
					viewDDL = viewDDL[startIdx+2:]
					if !ve.BuildVirtualEnv(tmpEnv, viewDDL) {
						return false
					}
				}

				err = ve.createTable(tmpEnv, db, tb.TableName)
				if err != nil {
					common.Log.Error("BuildVirtualEnv %s.%s Error : %v", db, tb.TableName, err)
					return false
				}
			}
		}
	}
	return true
}

func (ve VirtualEnv) createDatabase(rEnv *database.Connector, dbName string) error {
	// 生成映射关系
	if _, ok := ve.DBRef[dbName]; ok {
		common.Log.Debug("createDatabase, Database `%s` created", dbName)
		return nil
	}

	// optimizer_YYMMDDHHmmss_xxxx
	dbHash := fmt.Sprintf("optimizer_%s_%s", // Total 39 bytes
		time.Now().Format("060102150405"), // 12 Bytes 20180102030405
		strings.ToLower(uniuri.New()))     // 16 Bytes random string
	common.Log.Debug("createDatabase, mapping `%s` :`%s`-->`%s`", dbName, dbName, dbHash)
	ddl, err := rEnv.ShowCreateDatabase(dbName)
	if err != nil {
		common.Log.Warning("createDatabase, rEnv.ShowCreateDatabase Error : %v", err)
		ddl = fmt.Sprintf("create database `%s` character set utf8mb4", dbName)
	}

	ddl = strings.Replace(ddl, dbName, dbHash, -1)
	if ddl == "" {
		return fmt.Errorf("dbName: '%s' get create info error", dbName)
	}
	res, err := ve.Query(ddl)
	if err != nil {
		common.Log.Warning("createDatabase, Error : %v", err)
		return err
	}
	res.Rows.Close()

	// 创建成功，添加映射记录
	ve.DBRef[dbName] = dbHash
	ve.hash2Db[dbHash] = dbName
	return nil
}

/*
	@input:
		database.Connector 为一个线上环境数据库连接句柄的复制，因为在处理SQL时需要对上下文进行关联处理，
		所以存在修改DB连接参数（主要是数据库名称变更）的可能性，为了不影响整体上下文的环境，所以需要一个镜像句柄来做当前环境的操作。

		dbName, tbName: 需要在环境中操作的库表名称，

	@output:
		return 执行过程中的错误

	NOTE:
		该函数会将线上环境中使用到的库表结构复制到测试环境中，为后续操作提供基础环境。
		传入的库表名称均来自于对AST的解析，库表名称的获取遵循以下原则：
			如果未在SQL中指定数据库名称，则数据库一定是配置文件（或命令行参数传入DSN）中指定的数据库
			如果一个SQL中存在多个数据库，则只能有一个数据库是没有在SQL中被显示指定的（即DSN中指定的数据库）
	TODO:
		在一些可能的情况下，由于数据库配置的不一致（如SQL_MODE不同）导致remote环境的库表无法正确的在测试环境进行同步，
		soar 能够做出判断并进行 session 级别的修改，但是这一阶段可用性保证应该是由用户提供两个完全相同（或测试环境兼容线上环境）
		的数据库环境来实现的。
*/
func (ve VirtualEnv) createTable(rEnv *database.Connector, dbName, tbName string) error {

	if dbName == "" {
		dbName = rEnv.Database
	}
	// 如果 dbName 不为空，说明指定了DB，临时修改rEnv中DB参数，来确保执行正确性
	rEnv.Database = dbName

	if ve.TableMap[dbName] == nil {
		ve.TableMap[dbName] = make(map[string]string)
	}

	if strings.ToLower(tbName) == "dual" {
		common.Log.Debug("createTable, %s no need create", tbName)
		return nil
	}

	if ve.TableMap[dbName][tbName] != "" {
		common.Log.Debug("createTable, `%s`.`%s` created", dbName, tbName)
		return nil
	}

	common.Log.Debug("createTable, Database: %s, TableName: %s", dbName, tbName)

	//  TODO：查看是否有外键关联（done），对外键的支持 (未解决循环依赖的问题)

	// 判断数据库是否已经创建
	if ve.DBRef[dbName] == "" {
		// 若没创建，则创建数据库
		err := ve.createDatabase(rEnv, dbName)
		if err != nil {
			return err
		}
	}

	// 记录Table创建信息
	ve.TableMap[dbName][tbName] = tbName

	// 生成建表语句
	common.Log.Debug("createTable DSN(%s/%s): generate ddl", rEnv.Addr, rEnv.Database)

	ddl, err := rEnv.ShowCreateTable(tbName)
	if err != nil {
		// 有可能是用户新建表，因此线上环境查不到
		common.Log.Error("createTable, %s DDL Error : %v", tbName, err)
		return err
	}

	// 改变数据环境
	ve.Database = ve.DBRef[dbName]
	res, err := ve.Query(ddl)
	if err != nil {
		// 有可能是用户新建表，因此线上环境查不到
		common.Log.Error("createTable: %s Error : %v", tbName, err)
		return err
	}
	res.Rows.Close()

	// 泵取数据
	if common.Config.Sampling {
		common.Log.Debug("createTable, Start Sampling data from %s.%s to %s.%s ...", dbName, tbName, ve.DBRef[dbName], tbName)
		err = ve.SamplingData(rEnv, dbName, tbName)
	}
	return err
}

// GenTableColumns 为 Rewrite 提供的结构体初始化
func (ve *VirtualEnv) GenTableColumns(meta common.Meta) common.TableColumns {
	tableColumns := make(common.TableColumns)
	for dbName, db := range meta {
		for _, tb := range db.Table {
			// 防止传入非预期值
			if tb == nil {
				break
			}
			td, err := ve.Connector.ShowColumns(tb.TableName)
			if err != nil {
				common.Log.Warn("GenTableColumns, ShowColumns Error: " + err.Error())
				break
			}

			// tableColumns 初始化
			if dbName == "" {
				dbName = ve.RealDB(ve.Connector.Database)
			}

			if _, ok := tableColumns[dbName]; !ok {
				tableColumns[dbName] = make(map[string][]*common.Column)
			}

			if _, ok := tableColumns[dbName][tb.TableName]; !ok {
				tableColumns[dbName][tb.TableName] = make([]*common.Column, 0)
			}

			if len(tb.Column) == 0 {
				// tb.column为空说明SQL里这个表是用的*来查询
				if err != nil {
					common.Log.Error("ast.Rewrite ShowColumns, Error: %v", err)
					break
				}

				for _, colInfo := range td.DescValues {
					tableColumns[dbName][tb.TableName] = append(tableColumns[dbName][tb.TableName], &common.Column{
						Name:       colInfo.Field,
						DB:         dbName,
						Table:      tb.TableName,
						DataType:   colInfo.Type,
						Character:  string(colInfo.Collation),
						Key:        colInfo.Key,
						Default:    string(colInfo.Default),
						Extra:      colInfo.Extra,
						Comment:    colInfo.Comment,
						Privileges: colInfo.Privileges,
						Null:       colInfo.Null,
					})
				}
			} else {
				// tb.column如果不为空则需要把使用到的列填写进去
				var columns []*common.Column
				for _, col := range tb.Column {
					for _, colInfo := range td.DescValues {
						if col.Name == colInfo.Field {
							// 根据获取的信息将列的信息补全
							col.DB = dbName
							col.Table = tb.TableName
							col.DataType = colInfo.Type
							col.Character = string(colInfo.Collation)
							col.Key = colInfo.Key
							col.Default = string(colInfo.Default)
							col.Extra = colInfo.Extra
							col.Comment = colInfo.Comment
							col.Privileges = colInfo.Privileges
							col.Null = colInfo.Null

							columns = append(columns, col)
							break
						}
					}
				}
				tableColumns[dbName][tb.TableName] = columns
			}
		}
	}
	return tableColumns
}<|MERGE_RESOLUTION|>--- conflicted
+++ resolved
@@ -34,10 +34,10 @@
 type VirtualEnv struct {
 	*database.Connector
 
-	// 保存DB测试环境映射关系，防止vEnv环境冲突。
+	// 保存 DB 测试环境映射关系，防止 vEnv 环境冲突。
 	DBRef   map[string]string // db -> optimizer_xxx
-	hash2Db map[string]string // optimizer_xxx -> db
-	// 保存Table创建关系，防止重复创建表
+	Hash2DB map[string]string // optimizer_xxx -> db
+	// 保存 Table 创建关系，防止重复创建表
 	TableMap map[string]map[string]string
 	// 错误
 	Error error
@@ -48,7 +48,7 @@
 	return &VirtualEnv{
 		Connector: vEnv,
 		DBRef:     make(map[string]string),
-		hash2Db:   make(map[string]string),
+		Hash2DB:   make(map[string]string),
 		TableMap:  make(map[string]map[string]string),
 	}
 }
@@ -82,15 +82,11 @@
 	common.LogIfError(err, "")
 
 	// 检查线上环境可用性版本
-<<<<<<< HEAD
 	rEnvVersion, err := connOnline.Version()
-=======
-	rEnvVersion, err := conn.Version()
->>>>>>> 0f3893c5
 	common.Config.OnlineDSN.Version = rEnvVersion
 	if err != nil {
 		common.Log.Warn("BuildEnv OnlineDSN: %s:********@%s/%s not available , Error: %s",
-			conn.User, conn.Addr, conn.Database, err.Error())
+			connOnline.User, connOnline.Addr, connOnline.Database, err.Error())
 		common.Config.TestDSN.Disable = true
 	}
 
@@ -113,43 +109,50 @@
 }
 
 // RealDB 从测试环境中获取通过hash后的DB
-func (ve VirtualEnv) RealDB(hash string) string {
-	if _, ok := ve.hash2Db[hash]; ok {
-		return ve.hash2Db[hash]
-	}
-	common.Log.Error("RealDB, missing hash map: %s", hash)
+func (vEnv *VirtualEnv) RealDB(hash string) string {
+	if _, ok := vEnv.Hash2DB[hash]; ok {
+		return vEnv.Hash2DB[hash]
+	}
+	// hash may be real database name not hash
+	if strings.HasPrefix(hash, "optimizer_") {
+		common.Log.Warning("RealDB, Hash2DB missing hash map: %s", hash)
+	}
 	return hash
 }
 
 // DBHash 从测试环境中根据DB找到对应的hash值
-func (ve VirtualEnv) DBHash(db string) string {
-	if _, ok := ve.DBRef[db]; ok {
-		return ve.DBRef[db]
+func (vEnv *VirtualEnv) DBHash(db string) string {
+	if _, ok := vEnv.DBRef[db]; ok {
+		return vEnv.DBRef[db]
 	}
 	return db
 }
 
 // CleanUp 环境清理
-func (ve VirtualEnv) CleanUp() bool {
+func (vEnv *VirtualEnv) CleanUp() bool {
 	if !common.Config.TestDSN.Disable && common.Config.DropTestTemporary {
 		common.Log.Debug("CleanUp ...")
-		for db := range ve.hash2Db {
-			ve.Database = db
-			_, err := ve.Query(fmt.Sprintf("drop database %s", db))
+		for db := range vEnv.Hash2DB {
+			_, err := vEnv.Query(fmt.Sprintf("drop database %s", db))
 			if err != nil {
 				common.Log.Error("CleanUp failed Error: %s", err)
 				return false
 			}
 		}
+		// cleanup hash map
+		vEnv.DBRef = make(map[string]string)
+		vEnv.Hash2DB = make(map[string]string)
+		vEnv.TableMap = make(map[string]map[string]string)
+
 		common.Log.Debug("CleanUp, done")
 	}
 	return true
 }
 
 // CleanupTestDatabase 清除一小时前的环境
-func (ve *VirtualEnv) CleanupTestDatabase() {
+func (vEnv *VirtualEnv) CleanupTestDatabase() {
 	common.Log.Debug("CleanupTestDatabase ...")
-	dbs, err := ve.Query("show databases like 'optimizer%%'")
+	dbs, err := vEnv.Query("show databases like 'optimizer%%'")
 	if err != nil {
 		common.Log.Error("CleanupTestDatabase failed Error:%s", err.Error())
 		return
@@ -177,7 +180,7 @@
 
 		subHour := time.Since(pastTime).Hours()
 		if subHour > float64(minHour) {
-			if _, err := ve.Query(fmt.Sprintf("drop database %s", testDatabase)); err != nil {
+			if _, err := vEnv.Query(fmt.Sprintf("drop database %s", testDatabase)); err != nil {
 				common.Log.Error("CleanupTestDatabase failed Error: %s", err.Error())
 				continue
 			}
@@ -193,14 +196,14 @@
 
 // BuildVirtualEnv rEnv为SQL源环境，DB使用的信息从接口获取
 // 注意：如果是USE,DDL等语句，执行完第一条就会返回，后面的SQL不会执行
-func (ve *VirtualEnv) BuildVirtualEnv(rEnv *database.Connector, SQLs ...string) bool {
+func (vEnv *VirtualEnv) BuildVirtualEnv(rEnv *database.Connector, SQLs ...string) bool {
 	var stmt sqlparser.Statement
 	var err error
 
 	// 置空错误信息
-	ve.Error = nil
+	vEnv.Error = nil
 	// 检测是否已经创建初始数据库，如果未创建则创建一个名称hash过的映射数据库
-	err = ve.createDatabase(rEnv, rEnv.Database)
+	err = vEnv.createDatabase(rEnv)
 	common.LogIfWarn(err, "")
 
 	// 测试环境检测
@@ -237,15 +240,14 @@
 				rEnv.Database = stmt.DBName.String()
 
 				// use DB 后检查 DB是否已经创建，如果没有创建则创建DB
-				err = ve.createDatabase(rEnv, rEnv.Database)
+				err = vEnv.createDatabase(rEnv)
 				common.LogIfWarn(err, "")
 			}
 			return true
 		case *sqlparser.DDL:
 			// 如果是DDL，则先获取DDL对应的表结构，然后直接在测试环境接执行SQL
 			// 为不影响其他SQL操作，复制一个Connector对象，将数据库切换到对应的DB上直接执行
-			tmpDB := *ve.Connector
-			tmpDB.Database = ve.DBRef[rEnv.Database]
+			vEnv.Database = vEnv.DBRef[rEnv.Database]
 
 			// 为了支持并发，需要将DB进行映射，但db.table这种形式无法保证DB的映射是正确的
 			// TODO：暂不支持 create db.tableName (id int) 形式的建表语句
@@ -271,7 +273,7 @@
 			// 拉取表结构
 			table := stmt.Table.Name.String()
 			if table != "" {
-				err = ve.createTable(rEnv, rEnv.Database, table)
+				err = vEnv.createTable(rEnv, table)
 				// 这里如果报错可能有两种可能：
 				// 1. SQL 是 Create 语句，线上环境并没有相关的库表结构
 				// 2. 在测试环境中执行 SQL 报错
@@ -279,16 +281,16 @@
 				// 如果是因为执行 SQL 报错，那么其他地方执行 SQL 的时候也一定会报错
 				// 所以这里不需要 `return false`，可以继续执行
 				if err != nil {
-					common.Log.Error("BuildVirtualEnv Error : %v", err)
-				}
-			}
-
-			_, err = tmpDB.Query(sql)
+					common.Log.Warning("BuildVirtualEnv Error : %v", err)
+				}
+			}
+
+			_, err = vEnv.Query(sql)
 			if err != nil {
 				switch stmt.Action {
 				case "create", "alter":
 					// 如果是创建或者修改语句，且报错信息为如重复建表、重复索引等信息，将错误反馈到上一次层输出建议
-					ve.Error = err
+					vEnv.Error = err
 				default:
 					common.Log.Error("BuildVirtualEnv DDL Execute Error : %v", err)
 				}
@@ -303,8 +305,7 @@
 			if db == "" {
 				db = rEnv.Database
 			}
-			tmpEnv := rEnv
-			tmpEnv.Database = db
+			rEnv.Database = db
 
 			// 创建数据库环境
 			for _, tb := range table.Table {
@@ -313,8 +314,8 @@
 				}
 
 				// 视图检查
-				common.Log.Debug("BuildVirtualEnv Checking view -- %s.%s", tmpEnv.Database, tb.TableName)
-				tbStatus, err := tmpEnv.ShowTableStatus(tb.TableName)
+				common.Log.Debug("BuildVirtualEnv Checking view -- %s.%s", rEnv.Database, tb.TableName)
+				tbStatus, err := rEnv.ShowTableStatus(tb.TableName)
 				if err != nil {
 					common.Log.Error("BuildVirtualEnv ShowTableStatus Error : %v", err)
 					return false
@@ -322,9 +323,8 @@
 
 				// 如果是视图，解析语句
 				if len(tbStatus.Rows) > 0 && string(tbStatus.Rows[0].Comment) == "VIEW" {
-					tmpEnv.Database = db
 					var viewDDL string
-					viewDDL, err = tmpEnv.ShowCreateTable(tb.TableName)
+					viewDDL, err = rEnv.ShowCreateTable(tb.TableName)
 					if err != nil {
 						common.Log.Error("BuildVirtualEnv create view failed: %v", err)
 						return false
@@ -336,14 +336,14 @@
 						return false
 					}
 					viewDDL = viewDDL[startIdx+2:]
-					if !ve.BuildVirtualEnv(tmpEnv, viewDDL) {
+					if !vEnv.BuildVirtualEnv(rEnv, viewDDL) {
 						return false
 					}
 				}
 
-				err = ve.createTable(tmpEnv, db, tb.TableName)
+				err = vEnv.createTable(rEnv, tb.TableName)
 				if err != nil {
-					common.Log.Error("BuildVirtualEnv %s.%s Error : %v", db, tb.TableName, err)
+					common.Log.Error("BuildVirtualEnv %s.%s Error : %v", rEnv.Database, tb.TableName, err)
 					return false
 				}
 			}
@@ -352,10 +352,10 @@
 	return true
 }
 
-func (ve VirtualEnv) createDatabase(rEnv *database.Connector, dbName string) error {
+func (vEnv *VirtualEnv) createDatabase(rEnv *database.Connector) error {
 	// 生成映射关系
-	if _, ok := ve.DBRef[dbName]; ok {
-		common.Log.Debug("createDatabase, Database `%s` created", dbName)
+	if _, ok := vEnv.DBRef[rEnv.Database]; ok {
+		common.Log.Debug("createDatabase, Database `%s` has created, mapping from `%s`", vEnv.DBRef[rEnv.Database], rEnv.Database)
 		return nil
 	}
 
@@ -363,27 +363,28 @@
 	dbHash := fmt.Sprintf("optimizer_%s_%s", // Total 39 bytes
 		time.Now().Format("060102150405"), // 12 Bytes 20180102030405
 		strings.ToLower(uniuri.New()))     // 16 Bytes random string
-	common.Log.Debug("createDatabase, mapping `%s` :`%s`-->`%s`", dbName, dbName, dbHash)
-	ddl, err := rEnv.ShowCreateDatabase(dbName)
+	common.Log.Debug("createDatabase, mapping `%s` :`%s`-->`%s`", rEnv.Database, rEnv.Database, dbHash)
+	ddl, err := rEnv.ShowCreateDatabase(rEnv.Database)
 	if err != nil {
 		common.Log.Warning("createDatabase, rEnv.ShowCreateDatabase Error : %v", err)
-		ddl = fmt.Sprintf("create database `%s` character set utf8mb4", dbName)
-	}
-
-	ddl = strings.Replace(ddl, dbName, dbHash, -1)
+		ddl = fmt.Sprintf("create database `%s` character set utf8mb4", rEnv.Database)
+	}
+
+	ddl = strings.Replace(ddl, rEnv.Database, dbHash, -1)
 	if ddl == "" {
-		return fmt.Errorf("dbName: '%s' get create info error", dbName)
-	}
-	res, err := ve.Query(ddl)
+		return fmt.Errorf("dbName: '%s' get create info error", rEnv.Database)
+	}
+	res, err := vEnv.Query(ddl)
 	if err != nil {
 		common.Log.Warning("createDatabase, Error : %v", err)
 		return err
 	}
-	res.Rows.Close()
+	err = res.Rows.Close()
+	common.LogIfWarn(err, "")
 
 	// 创建成功，添加映射记录
-	ve.DBRef[dbName] = dbHash
-	ve.hash2Db[dbHash] = dbName
+	vEnv.DBRef[rEnv.Database] = dbHash
+	vEnv.Hash2DB[dbHash] = rEnv.Database
 	return nil
 }
 
@@ -407,16 +408,18 @@
 		soar 能够做出判断并进行 session 级别的修改，但是这一阶段可用性保证应该是由用户提供两个完全相同（或测试环境兼容线上环境）
 		的数据库环境来实现的。
 */
-func (ve VirtualEnv) createTable(rEnv *database.Connector, dbName, tbName string) error {
-
-	if dbName == "" {
-		dbName = rEnv.Database
-	}
-	// 如果 dbName 不为空，说明指定了DB，临时修改rEnv中DB参数，来确保执行正确性
-	rEnv.Database = dbName
-
-	if ve.TableMap[dbName] == nil {
-		ve.TableMap[dbName] = make(map[string]string)
+func (vEnv *VirtualEnv) createTable(rEnv *database.Connector, tbName string) error {
+	// 判断数据库是否已经创建
+	if vEnv.DBRef[rEnv.Database] == "" {
+		// 若没创建，则创建数据库
+		err := vEnv.createDatabase(rEnv)
+		if err != nil {
+			return err
+		}
+	}
+
+	if vEnv.TableMap[rEnv.Database] == nil {
+		vEnv.TableMap[rEnv.Database] = make(map[string]string)
 	}
 
 	if strings.ToLower(tbName) == "dual" {
@@ -424,30 +427,20 @@
 		return nil
 	}
 
-	if ve.TableMap[dbName][tbName] != "" {
-		common.Log.Debug("createTable, `%s`.`%s` created", dbName, tbName)
+	if vEnv.TableMap[rEnv.Database][tbName] != "" {
+		common.Log.Debug("createTable, `%s`.`%s` has created, mapping from `%s`.`%s`", vEnv.DBRef[rEnv.Database], tbName, rEnv.Database, tbName)
 		return nil
 	}
 
-	common.Log.Debug("createTable, Database: %s, TableName: %s", dbName, tbName)
+	common.Log.Debug("createTable, Database: %s, TableName: %s", vEnv.DBRef[rEnv.Database], tbName)
 
 	//  TODO：查看是否有外键关联（done），对外键的支持 (未解决循环依赖的问题)
 
-	// 判断数据库是否已经创建
-	if ve.DBRef[dbName] == "" {
-		// 若没创建，则创建数据库
-		err := ve.createDatabase(rEnv, dbName)
-		if err != nil {
-			return err
-		}
-	}
-
 	// 记录Table创建信息
-	ve.TableMap[dbName][tbName] = tbName
+	vEnv.TableMap[rEnv.Database][tbName] = tbName
 
 	// 生成建表语句
 	common.Log.Debug("createTable DSN(%s/%s): generate ddl", rEnv.Addr, rEnv.Database)
-
 	ddl, err := rEnv.ShowCreateTable(tbName)
 	if err != nil {
 		// 有可能是用户新建表，因此线上环境查不到
@@ -456,25 +449,26 @@
 	}
 
 	// 改变数据环境
-	ve.Database = ve.DBRef[dbName]
-	res, err := ve.Query(ddl)
+	vEnv.Database = vEnv.DBRef[rEnv.Database]
+	res, err := vEnv.Query(ddl)
 	if err != nil {
 		// 有可能是用户新建表，因此线上环境查不到
 		common.Log.Error("createTable: %s Error : %v", tbName, err)
 		return err
 	}
-	res.Rows.Close()
+	err = res.Rows.Close()
+	common.LogIfWarn(err, "")
 
 	// 泵取数据
 	if common.Config.Sampling {
-		common.Log.Debug("createTable, Start Sampling data from %s.%s to %s.%s ...", dbName, tbName, ve.DBRef[dbName], tbName)
-		err = ve.SamplingData(rEnv, dbName, tbName)
+		common.Log.Debug("createTable, Start Sampling data from %s.%s to %s.%s ...", rEnv.Database, tbName, vEnv.DBRef[rEnv.Database], tbName)
+		err = vEnv.SamplingData(rEnv, tbName)
 	}
 	return err
 }
 
 // GenTableColumns 为 Rewrite 提供的结构体初始化
-func (ve *VirtualEnv) GenTableColumns(meta common.Meta) common.TableColumns {
+func (vEnv *VirtualEnv) GenTableColumns(meta common.Meta) common.TableColumns {
 	tableColumns := make(common.TableColumns)
 	for dbName, db := range meta {
 		for _, tb := range db.Table {
@@ -482,7 +476,7 @@
 			if tb == nil {
 				break
 			}
-			td, err := ve.Connector.ShowColumns(tb.TableName)
+			td, err := vEnv.Connector.ShowColumns(tb.TableName)
 			if err != nil {
 				common.Log.Warn("GenTableColumns, ShowColumns Error: " + err.Error())
 				break
@@ -490,7 +484,7 @@
 
 			// tableColumns 初始化
 			if dbName == "" {
-				dbName = ve.RealDB(ve.Connector.Database)
+				dbName = vEnv.RealDB(vEnv.Connector.Database)
 			}
 
 			if _, ok := tableColumns[dbName]; !ok {
